--- conflicted
+++ resolved
@@ -7,7 +7,6 @@
 from optparse import OptionParser
 from subprocess import CalledProcessError, check_output
 
-untracked = False
 non_tracking = False
 USAGE = '''usage: %prog [options] path [path...]
 
@@ -53,11 +52,7 @@
 def find_repositories_by_walking(path, followlinks):
     """Walk a tree and return a sequence of (directory, dotdir) pairs."""
     repos = []
-<<<<<<< HEAD
-    for dirpath, dirnames, filenames in os.walk(path, followlinks=True):
-=======
     for dirpath, dirnames, filenames in os.walk(path, followlinks=followlinks):
->>>>>>> 3a96d355
         for dotdir in set(dirnames) & DOTDIRS:
             repos.append((dirpath, dotdir))
     return repos
@@ -69,17 +64,16 @@
 
 def status_git(path, ignore_set, options):
     """Return text lines describing the status of a Git repository."""
-<<<<<<< HEAD
     # Check current branch for changes and unpushed commits:
     lines = [ l for l in run(('git', 'status', '-s', '-b'), cwd=path)
-              if (not l.startswith('?') or untracked)
-                 and (not l.startswith('##')) or ('ahead' in l)]
+              if (options.untracked or not l.startswith('?'))
+                 and (not l.startswith('##')) or (' [ahead ' in l)]
     if len(lines):
         return lines # changes detected, no need to check other branches
 
     # Check other branches for unpushed commits:
     lines = [ l for l in run(('git', 'branch', '-v'), cwd=path)
-              if ('ahead' in l)]
+              if (' [ahead ' in l)]
     if len(lines):
         return lines # unpushed commits detected, no need to list non-tracking branches
 
@@ -90,22 +84,7 @@
                   if l.endswith(']')]
     return lines
 
-def status_subversion(path, ignore_set):
-=======
-    # Check current branch:
-    lines = [ l for l in run(('git', 'status', '-s', '-b'), cwd=path)
-              if (options.untracked or not l.startswith('?'))
-                 and (not l.startswith('##')) or (' [ahead ' in l)]
-    if len(lines):
-        return lines # changes detected, no need to check other branches
-
-    # Check other branches:
-    lines = [ l for l in run(('git', 'branch', '-v'), cwd=path)
-              if (' [ahead ' in l)]
-    return lines
-
 def status_subversion(path, ignore_set, options):
->>>>>>> 3a96d355
     """Return text lines describing the status of a Subversion repository."""
     if path in ignore_set:
         return
@@ -151,17 +130,12 @@
         help='print every repository whether changed or not')
     parser.add_option('-w', '--walk', dest='use_walk', action='store_true',
         help='manually walk file tree to find repositories (the default)')
-<<<<<<< HEAD
-    parser.add_option('-u', '--untracked', dest='use_untracked', action='store_true',
-        help='print untracked files (git only)')
-    parser.add_option('-n', '--non-tracking', dest='non_tracking', action='store_true',
-        help='print non-tracking branches (git only)')
-=======
     parser.add_option('-L', dest='follow_symlinks', action='store_true',
         help='follow symbolic links when walking file tree')
     parser.add_option('-u', '--untracked', action='store_true',
         help='print untracked files (git only)')
->>>>>>> 3a96d355
+    parser.add_option('-n', '--non-tracking', dest='non_tracking', action='store_true',
+        help='print non-tracking branches (git only)')
     (options, args) = parser.parse_args()
 
     if not args:
@@ -179,10 +153,6 @@
         find_repos = partial(find_repositories_by_walking,
                              followlinks=options.follow_symlinks)
 
-    global untracked
-    if options.use_untracked:
-        untracked = True
-
     global non_tracking
     if options.non_tracking:
         non_tracking = True
